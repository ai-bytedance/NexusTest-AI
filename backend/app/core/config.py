--- conflicted
+++ resolved
@@ -125,11 +125,8 @@
         "plan_refresh_seconds",
         "notify_backoff_seconds",
         "celery_visibility_timeout_seconds",
-<<<<<<< HEAD
         "celery_metrics_poll_interval_seconds",
-=======
         "sso_state_ttl_seconds",
->>>>>>> c84ea073
         mode="before",
     )
     @classmethod
